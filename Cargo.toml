[package]
name = "bevy_framepace"
version = "0.6.0"
edition = "2021"
resolver = "2"
description = "Frame pacing and frame limiting for Bevy"
license = "MIT OR Apache-2.0"
repository = "https://github.com/aevyrie/bevy_framepace"
documentation = "https://docs.rs/bevy_framepace"

# See more keys and their definitions at https://doc.rust-lang.org/cargo/reference/manifest.html

[dependencies]
bevy = { version = "0.8", default-features = false, features = [
    "bevy_render",
    "bevy_winit",
] }

[features]
default = ["x11"]
x11 = ["bevy/x11"]

[dev-dependencies]
<<<<<<< HEAD
bevy_mod_picking = "0.8"
=======
bevy_mod_picking = { git = "https://github.com/aevyrie/bevy_mod_picking", branch = "main" }
bevy = { git = "https://github.com/bevyengine/bevy", branch = "main", default-features = false, features = [
    "bevy_ui",
    "bevy_text",
    "bevy_core_pipeline",
] }
>>>>>>> 83821836
<|MERGE_RESOLUTION|>--- conflicted
+++ resolved
@@ -21,13 +21,9 @@
 x11 = ["bevy/x11"]
 
 [dev-dependencies]
-<<<<<<< HEAD
-bevy_mod_picking = "0.8"
-=======
-bevy_mod_picking = { git = "https://github.com/aevyrie/bevy_mod_picking", branch = "main" }
-bevy = { git = "https://github.com/bevyengine/bevy", branch = "main", default-features = false, features = [
+bevy_mod_picking = "0.9"
+bevy = { version = "0.8", default-features = false, features = [
     "bevy_ui",
     "bevy_text",
     "bevy_core_pipeline",
-] }
->>>>>>> 83821836
+] }